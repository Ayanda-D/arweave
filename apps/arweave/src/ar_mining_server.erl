--- conflicted
+++ resolved
@@ -470,16 +470,9 @@
 		{next_vdf_difficulty, NextVDFDifficulty}]),
 	{noreply, State};
 handle_task({computed_output, Args}, State) ->
-<<<<<<< HEAD
 	#state{ session = Session } = State,
-	{{NextSeed, StartIntervalNumber}, Seed, StepNumber, Output, PartitionUpperBound} = Args,
-=======
-	#state{ session = Session, io_threads = IOThreads, hashing_threads = Threads } = State,
-	{SessionKey,
-		#vdf_session{ seed = Seed, step_number = StepNumber } = VDFSession,
-		Output, PartitionUpperBound} = Args,
+	{SessionKey, Seed, StepNumber, Output, PartitionUpperBound} = Args,
 	{NextSeed, StartIntervalNumber, NextVDFDifficulty} = SessionKey,
->>>>>>> f691c569
 	#mining_session{ next_seed = CurrentNextSeed,
 			next_vdf_difficulty = CurrentNextVDFDifficulty,
 			start_interval_number = CurrentStartIntervalNumber,
@@ -499,20 +492,9 @@
 						"next entropy nonce: ~s, interval number: ~B.~n",
 						[PartitionUpperBound, ar_util:encode(Seed), ar_util:encode(NextSeed),
 						StartIntervalNumber]),
-<<<<<<< HEAD
 				reset_mining_session(
 					#mining_session{ seed = Seed, next_seed = NextSeed,
-=======
-				Ref2 = make_ref(),
-				[Thread ! {new_mining_session, Ref2} || Thread <- queue:to_list(Threads)],
-				[Thread ! {new_mining_session, Ref2} || Thread <- maps:values(IOThreads)],
-				CacheSizeLimit = get_chunk_cache_size_limit(State),
-				log_chunk_cache_size_limit(CacheSizeLimit),
-				ets:insert(?MODULE, {chunk_cache_size, 0}),
-				prometheus_gauge:set(mining_server_chunk_cache_size, 0),
-				#mining_session{ ref = Ref2, seed = Seed, next_seed = NextSeed,
 						next_vdf_difficulty = NextVDFDifficulty,
->>>>>>> f691c569
 						start_interval_number = StartIntervalNumber,
 						partition_upper_bound = PartitionUpperBound },
 					State)
@@ -521,6 +503,7 @@
 		session_ref = Session2#mining_session.ref,
 		seed = Seed,
 		next_seed = NextSeed,
+		next_vdf_difficulty = NextVDFDifficulty,
 		start_interval_number = StartIntervalNumber,
 		step_number = StepNumber,
 		nonce_limiter_output = Output,
@@ -808,7 +791,8 @@
 	case is_session_valid(SessionRef, Candidate) of
 		true ->
 			#mining_candidate{
-				mining_address = MiningAddress, next_seed = NextSeed, nonce = Nonce,
+				mining_address = MiningAddress, next_seed = NextSeed, 
+				next_vdf_difficulty = NextVDFDifficulty, nonce = Nonce,
 				nonce_limiter_output = NonceLimiterOutput, partition_number = PartitionNumber,
 				partition_upper_bound = PartitionUpperBound, poa2 = PoA2, preimage = Preimage,
 				seed = Seed, start_interval_number = StartIntervalNumber, step_number = StepNumber
@@ -818,6 +802,7 @@
 				mining_address = MiningAddress,
 				merkle_rebase_threshold = RebaseThreshold,
 				next_seed = NextSeed,
+				next_vdf_difficulty = NextVDFDifficulty,
 				nonce = Nonce,
 				nonce_limiter_output = NonceLimiterOutput,
 				partition_number = PartitionNumber,
@@ -835,10 +820,10 @@
 	
 prepare_solution(last_step_checkpoints, Candidate, Solution) ->
 	#mining_candidate{
-		next_seed = NextSeed, start_interval_number = StartIntervalNumber,
-		step_number = StepNumber } = Candidate,
+		next_seed = NextSeed, next_vdf_difficulty = NextVDFDifficulty, 
+		start_interval_number = StartIntervalNumber, step_number = StepNumber } = Candidate,
 	LastStepCheckpoints = ar_nonce_limiter:get_step_checkpoints(
-			StepNumber, NextSeed, StartIntervalNumber),
+			StepNumber, NextSeed, StartIntervalNumber, NextVDFDifficulty),
 	case LastStepCheckpoints of
 		not_found ->
 			error;
@@ -850,17 +835,19 @@
 prepare_solution(steps, Candidate, Solution) ->
 	#mining_candidate{ step_number = StepNumber } = Candidate,
 	[{_, TipNonceLimiterInfo}] = ets:lookup(node_state, nonce_limiter_info),
-	#nonce_limiter_info{ global_step_number = PrevStepNumber,
-		next_seed = PrevNextSeed } = TipNonceLimiterInfo,
+	#nonce_limiter_info{ global_step_number = PrevStepNumber, next_seed = PrevNextSeed,
+			next_vdf_difficulty = PrevNextVDFDifficulty } = TipNonceLimiterInfo,
 	case StepNumber > PrevStepNumber of
 		true ->
-			Steps = ar_nonce_limiter:get_steps(PrevStepNumber, StepNumber, PrevNextSeed),
+			Steps = ar_nonce_limiter:get_steps(
+					PrevStepNumber, StepNumber, PrevNextSeed, PrevNextVDFDifficulty),
 			case Steps of
 				not_found ->
 					?LOG_WARNING([{event, found_solution_but_failed_to_find_checkpoints},
 							{start_step_number, PrevStepNumber},
 							{next_step_number, StepNumber},
-							{next_seed, ar_util:encode(PrevNextSeed)}]),
+							{next_seed, ar_util:encode(PrevNextSeed)},
+							{next_vdf_difficulty, PrevNextVDFDifficulty}]),
 					ar:console("WARNING: found a solution but failed to find checkpoints, "
 							"start step number: ~B, end step number: ~B, next_seed: ~s.",
 							[PrevStepNumber, StepNumber, PrevNextSeed]),
@@ -872,7 +859,8 @@
 			?LOG_WARNING([{event, found_solution_but_stale_step_number},
 							{start_step_number, PrevStepNumber},
 							{next_step_number, StepNumber},
-							{next_seed, ar_util:encode(PrevNextSeed)}]),
+							{next_seed, ar_util:encode(PrevNextSeed)},
+							{next_vdf_difficulty, PrevNextVDFDifficulty}]),
 			error
 	end;
 
@@ -909,7 +897,6 @@
 					{recall_range_start1, RecallRange1Start},
 					{nonce, Nonce},
 					{partition, PartitionNumber},
-<<<<<<< HEAD
 					{mining_address, ar_util:encode(MiningAddress)}]),
 			ar:console("WARNING: we have mined a block but failed to fetch "
 					"the chunk proofs required for publishing it. "
@@ -958,26 +945,6 @@
 		partition_number = PartitionNumber, recall_byte1 = RecallByte1, recall_byte2 = RecallByte2,
 		solution_hash = H, step_number = StepNumber } = Solution,
 	case validate_solution(Solution, Diff) of
-=======
-					{mining_address, ar_util:encode(ReplicaID)}]),
-			State
-	end.
-
-prepare_solution(Args, State, Key, RecallByte1, RecallByte2, PoA1, PoA2) ->
-	{PartitionNumber, Nonce, _H0, NonceLimiterOutput, ReplicaID, _Chunk1, _Chunk2, H,
-			Preimage, _Ref} = Args,
-	#state{ diff = Diff, session = Session,
-			merkle_rebase_threshold = RebaseThreshold } = State,
-	#mining_session{ seed = Seed, next_seed = NextSeed,
-			next_vdf_difficulty = NextVDFDifficulty,
-			start_interval_number = StartIntervalNumber,
-			partition_upper_bound = PartitionUpperBound,
-			step_number_by_output = #{ NonceLimiterOutput := StepNumber } } = Session,
-	LastStepCheckpoints = ar_nonce_limiter:get_step_checkpoints(
-			StepNumber, NextSeed, StartIntervalNumber, NextVDFDifficulty),
-	case validate_solution({NonceLimiterOutput, PartitionNumber, Seed, ReplicaID, Nonce,
-			PoA1, PoA2, Diff, PartitionUpperBound, RebaseThreshold}) of
->>>>>>> f691c569
 		error ->
 			?LOG_WARNING([{event, failed_to_validate_solution},
 					{partition, PartitionNumber},
@@ -1001,7 +968,6 @@
 			ar:console("WARNING: the solution we found is invalid. Check logs for more "
 					"details~n");
 		{true, PoACache, PoA2Cache} ->
-<<<<<<< HEAD
 			ar_events:send(miner, {found_solution, Solution, PoACache, PoA2Cache})
 	end;
 post_solution(ExitPeer, Solution, _State) ->
@@ -1013,21 +979,6 @@
 					{reason, io_lib:format("~p", [Reason])}]),
 			ar:console("We found a solution but failed to reach the exit node, "
 					"error: ~p.", [io_lib:format("~p", [Reason])])
-=======
-			SolutionArgs = {H, Preimage, PartitionNumber, Nonce, StartIntervalNumber,
-					NextSeed, NextVDFDifficulty, NonceLimiterOutput, StepNumber,
-					LastStepCheckpoints,
-					RecallByte1, RecallByte2, PoA1, PoA2, PoACache, PoA2Cache, Key,
-					RebaseThreshold},
-			?LOG_INFO([{event, found_mining_solution},
-					{partition, PartitionNumber}, {step_number, StepNumber},
-					{mining_address, ar_util:encode(ReplicaID)},
-					{recall_byte1, RecallByte1}, {recall_byte2, RecallByte2},
-					{solution_h, ar_util:encode(H)},
-					{nonce_limiter_output, ar_util:encode(NonceLimiterOutput)}]),
-			ar_events:send(miner, {found_solution, SolutionArgs}),
-			State
->>>>>>> f691c569
 	end.
 
 
