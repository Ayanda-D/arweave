--- conflicted
+++ resolved
@@ -455,13 +455,13 @@
 handle_info({event, miner, {found_solution, _Solution, _PoACache, _PoA2Cache}},
 		#{ automine := false, miner_2_6 := undefined } = State) ->
 	{noreply, State};
-<<<<<<< HEAD
 handle_info({event, miner, {found_solution, Solution, PoACache, PoA2Cache}}, State) ->
 	#mining_solution{ 
 		last_step_checkpoints = LastStepCheckpoints,
 		merkle_rebase_threshold = MerkleRebaseThreshold,
 		mining_address = MiningAddress,
 		next_seed = NonceLimiterNextSeed,
+		next_vdf_difficulty = NonceLimiterNextVDFDifficulty,
 		nonce = Nonce,
 		nonce_limiter_output = NonceLimiterOutput,
 		partition_number = PartitionNumber,
@@ -476,14 +476,6 @@
 		steps = SuppliedSteps
 	} = Solution,
 
-=======
-handle_info({event, miner, {found_solution, Args}}, State) ->
-	{SolutionH, SolutionPreimage, PartitionNumber, Nonce, IntervalNumber,
-			NonceLimiterNextSeed, NonceLimiterNextVDFDifficulty,
-			NonceLimiterOutput, StepNumber, LastStepCheckpoints,
-			RecallByte, RecallByte2, PoA1, PoA2, PoACache, PoA2Cache, RewardKey,
-			MerkleRebaseThreshold} = Args,
->>>>>>> f691c569
 	[{_, PrevH}] = ets:lookup(node_state, current),
 	[{_, PrevTimestamp}] = ets:lookup(node_state, timestamp),
 	Now = os:system_time(second),
@@ -531,13 +523,8 @@
 			global_step_number = PrevStepNumber } = TipNonceLimiterInfo,
 	PrevIntervalNumber = PrevStepNumber div ?NONCE_LIMITER_RESET_FREQUENCY,
 	PassesSeedCheck = PassesTimelineCheck andalso
-<<<<<<< HEAD
-			{IntervalNumber, NonceLimiterNextSeed} == {PrevIntervalNumber, PrevNextSeed},
-
-=======
 			{IntervalNumber, NonceLimiterNextSeed, NonceLimiterNextVDFDifficulty}
 					== {PrevIntervalNumber, PrevNextSeed, PrevNextVDFDifficulty},
->>>>>>> f691c569
 	PrevB = ar_block_cache:get(block_cache, PrevH),
 	CorrectRebaseThreshold =
 		case PassesSeedCheck of
