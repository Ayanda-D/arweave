--- conflicted
+++ resolved
@@ -78,23 +78,14 @@
 			(hd(B2))#block { hash = <<"INCORRECT">> },
 			ar_node_utils:find_recall_block(B2)
 		}),
-<<<<<<< HEAD
-	timer:sleep(1000),
-	Node ! {get_blocks, self()},
-	receive
-		{blocks, Node, [RecvdB | _]} ->
-			LastB = ar_storage:read_block(RecvdB, B2#block.hash_list)
-	end.
-=======
 	ar_util:do_until(
 		fun() ->
 			[RecvdB | _] = ar_node:get_blocks(Node),
-			LastB == ar_storage:read_block(RecvdB)
+			LastB = ar_storage:read_block(RecvdB, B2#block.hash_list)
 		end,
 		500,
 		4000
 	).
->>>>>>> 7c1b9400
 
 %% @doc Ensure that blocks with incorrect nonces are not accepted onto
 %% the network.
@@ -125,22 +116,14 @@
 			ar_node_utils:find_recall_block(B2)
 		}
 	),
-<<<<<<< HEAD
-	timer:sleep(500),
-	Node ! {get_blocks, self()},
-	receive
-		{blocks, Node, [RecvdB | _]} -> LastB = ar_storage:read_block(RecvdB, B2#block.hash_list)
-	end.
-=======
 	ar_util:do_until(
 		fun() ->
 			[RecvdB | _] = ar_node:get_blocks(Node),
-			LastB == ar_storage:read_block(RecvdB)
+			LastB == ar_storage:read_block(RecvdB, B2#block.hash_list)
 		end,
 		500,
 		4000
 	).
->>>>>>> 7c1b9400
 
 %% @doc Ensure that blocks with bogus hash lists are not accepted by the network.
 add_bogus_hash_list_test() ->
@@ -172,22 +155,14 @@
 			},
 			ar_node_utils:find_recall_block(B2)
 		}),
-<<<<<<< HEAD
-	timer:sleep(500),
-	Node ! {get_blocks, self()},
-	receive
-		{blocks, Node, [RecvdB | _]} -> LastB = ar_storage:read_block(RecvdB, B2#block.hash_list)
-	end.
-=======
 	ar_util:do_until(
 		fun() ->
 			[RecvdB | _] = ar_node:get_blocks(Node),
-			LastB == ar_storage:read_block(RecvdB)
+			LastB == ar_storage:read_block(RecvdB, B2#block.hash_list)
 		end,
 		500,
 		4000
 	).
->>>>>>> 7c1b9400
 
 %% @doc Run a small, non-auto-mining blockweave. Mine blocks.
 tiny_blockweave_with_mining_test() ->
@@ -240,33 +215,26 @@
 		[ ar_node:add_peers(Node, ar_util:pick_random(Nodes, 5)) || Node <- Nodes ],
 		ar_node:add_tx(ar_util:pick_random(Nodes), TestData1),
 		ar_node:mine(ar_util:pick_random(Nodes)),
+		TestNode = ar_util:pick_random(Nodes),
 		ar_util:do_until(
 			fun() ->
-				B1 = ar_node:get_blocks(ar_util:pick_random(Nodes)),
-				[TestDataID1] == (hd(ar_storage:read_block(B1)))#block.txs
+				BHs = ar_node:get_blocks(TestNode),
+				[TestDataID1] == (hd(ar_storage:read_block(BHs, B0#block.hash_list)))#block.txs
 			end,
 			500,
 			5000
 		),
+		BLast = ar_storage:read_block(ar_node:get_blocks(TestNode), B0#block.hash_list),
 		ar_node:add_tx(ar_util:pick_random(Nodes), TestData2),
 		ar_node:mine(ar_util:pick_random(Nodes)),
-<<<<<<< HEAD
-		timer:sleep(2000),
-		Bs = ar_node:get_blocks(ar_util:pick_random(Nodes)),
-		TestDataID1 = TestData1#tx.id,
-		TestDataID2 = TestData2#tx.id,
-		[TestDataID1] = (hd(ar_storage:read_block(B1, Bs)))#block.txs,
-		[TestDataID2] = (hd(ar_storage:read_block(Bs, Bs)))#block.txs
-=======
 		ar_util:do_until(
 			fun() ->
-				B2 = ar_node:get_blocks(ar_util:pick_random(Nodes)),
-				[TestDataID2] == (hd(ar_storage:read_block(B2)))#block.txs
+				Bs2 = ar_node:get_blocks(ar_util:pick_random(Nodes)),
+				[TestDataID2] == (hd(ar_storage:read_block(Bs2, BLast)))#block.txs
 			end,
 			500,
 			5000
 		)
->>>>>>> 7c1b9400
 	end}.
 
 %% @doc Setup a network, mine a block, cause one node to forget that block.
