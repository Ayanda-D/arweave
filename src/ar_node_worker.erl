--- conflicted
+++ resolved
@@ -597,58 +597,13 @@
 			)}
 	end.
 
-<<<<<<< HEAD
-
-%% @doc Handle executed fork recovery.
-recovered_from_fork(#{ id := BinID, hash_list := HashList } = StateIn, NewHs)
-		when HashList == not_joined ->
-	timer:sleep(15 * 1000),
-	NewB = ar_storage:read_block(hd(NewHs), NewHs),
-	ar:report_console(
-		[
-			node_joined_successfully,
-			{height, NewB#block.height}
-		]
-	),
+recovered_from_fork(#{ cumulative_diff := CDiff, hash_list := HashList } = StateIn, NewHs) ->
 	case whereis(fork_recovery_server) of
 		undefined -> ok;
 		_		  -> erlang:unregister(fork_recovery_server)
 	end,
-	% ar_cleanup:remove_invalid_blocks(NewHs),
-	TXPool = maps:get(txs, StateIn) ++ maps:get(potential_txs, StateIn),
-	TXs =
-		ar_node_utils:filter_all_out_of_order_txs(
-			NewB#block.wallet_list,
-			TXPool
-		),
-	PotentialTXs = TXPool -- TXs,
-	ar_storage:write_block_hash_list(BinID, NewHs),
-	{ok, ar_node_utils:reset_miner(
-		StateIn#{
-			hash_list            => NewHs,
-			wallet_list          => NewB#block.wallet_list,
-			height               => NewB#block.height,
-			reward_pool          => NewB#block.reward_pool,
-			floating_wallet_list => NewB#block.wallet_list,
-			txs                  => TXs,
-			potential_txs        => PotentialTXs,
-			diff                 => NewB#block.diff,
-			last_retarget        => NewB#block.last_retarget,
-			weave_size           => NewB#block.weave_size
-		}
-	)};
-recovered_from_fork(#{ id := BinID, hash_list := HashList } = StateIn, NewHs)
-		when (length(NewHs)) > (length(HashList)) ->
-	% TODO mue: Comparing lengths of lists might get quite expensive.
-=======
-recovered_from_fork(#{ hash_list := HashList } = StateIn, NewHs) ->
->>>>>>> 3751342e
-	case whereis(fork_recovery_server) of
-		undefined -> ok;
-		_		  -> erlang:unregister(fork_recovery_server)
-	end,
 	NewB = ar_storage:read_block(hd(NewHs), NewHs),
-	case is_state_preferable(NewB, maps:get(cumulative_diff), HashList) of
+	case is_state_preferable(NewB, CDiff, HashList) of
 		true ->
 			do_recovered_from_fork(StateIn, NewB);
 		false ->
@@ -704,9 +659,9 @@
 %% @doc Test whether a new state is 'preferable' to the current one.
 %% If we have not joined, any state is an improvement. Otherwise, the 
 %% cumulative difficulty must increase.
+is_state_preferable(_NewB, _CDiff, not_joined) -> true;
 is_state_preferable(NewB, _CDiff, OldBHL) when NewB#block.height < ?FORK_1_6 ->
 	(length(NewB#block.hash_list) + 1) > (length(OldBHL));
-is_state_preferable(_NewB, _CDiff, not_joined) -> true;
 is_state_preferable(NewB, OldCDiff, _OldBHL) ->
 	NewB#block.cumulative_diff > OldCDiff.
 
